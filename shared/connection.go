// SPDX-FileCopyrightText: 2024 SUSE LLC
//
// SPDX-License-Identifier: Apache-2.0

package shared

import (
	"bytes"
	"errors"
	"fmt"
	"os"
	"os/exec"
	"path"
<<<<<<< HEAD
=======
	"path/filepath"
>>>>>>> 311105e2
	"strings"
	"time"

	"github.com/rs/zerolog"
	"github.com/rs/zerolog/log"
	"github.com/spf13/pflag"
	"github.com/uyuni-project/uyuni-tools/shared/kubernetes"
	. "github.com/uyuni-project/uyuni-tools/shared/l10n"
	"github.com/uyuni-project/uyuni-tools/shared/podman"
	"github.com/uyuni-project/uyuni-tools/shared/utils"
)

// Connection contains information about how to connect to the server.
type Connection struct {
	backend          string
	command          string
	podName          string
	podmanContainer  string
	kubernetesFilter string
}

// Create a new connection object.
// The backend is either the command to use to connect to the container or the empty string.
//
// The empty strings means automatic detection of the backend where the uyuni container is running.
// podmanContainer is the name of a podman container to look for when detecting the command.
// kubernetesFilter is a filter parameter to use to match a pod.
func NewConnection(backend string, podmanContainer string, kubernetesFilter string) *Connection {
	cnx := Connection{backend: backend, podmanContainer: podmanContainer, kubernetesFilter: kubernetesFilter}

	return &cnx
}

// GetCommand validates or guesses the connection backend command.
func (c *Connection) GetCommand() (string, error) {
	var err error
	if c.command == "" {
		switch c.backend {
		case "podman":
			fallthrough
		case "podman-remote":
			fallthrough
		case "kubectl":
			if _, err = exec.LookPath(c.backend); err != nil {
				err = fmt.Errorf(L("backend command not found in PATH: %s"), c.backend)
			}
			c.command = c.backend
		case "":
			hasPodman := false
			hasKubectl := false

			// Check kubectl with a timeout in case the configured cluster is not responding
			_, err = exec.LookPath("kubectl")
			if err == nil {
				hasKubectl = true
				if out, err := utils.RunCmdOutput(zerolog.DebugLevel, "kubectl", "--request-timeout=30s", "get", "pod", c.kubernetesFilter, "-A", "-o=jsonpath={.items[*].metadata.name}"); err != nil {
					log.Info().Msg(L("kubectl not configured to connect to a cluster, ignoring"))
				} else if len(bytes.TrimSpace(out)) != 0 {
					c.command = "kubectl"
					return c.command, err
				}
			}

			// Search for other backends
			bins := []string{"podman", "podman-remote"}
			for _, bin := range bins {
				if _, err = exec.LookPath(bin); err == nil {
					hasPodman = true
					if checkErr := utils.RunCmd(bin, "inspect", c.podmanContainer, "--format", "{{.Name}}"); checkErr == nil {
						c.command = bin
						break
					}
				}
			}
			if c.command == "" {
				// Check for uyuni-server.service or helm release
				if hasPodman && (podman.HasService(podman.ServerService) || podman.HasService(podman.ProxyService)) {
					c.command = "podman"
					return c.command, nil
				} else if hasKubectl {
					clusterInfos, err := kubernetes.CheckCluster()
					if err != nil {
						return c.command, err
					}
					if kubernetes.HasHelmRelease("uyuni", clusterInfos.GetKubeconfig()) || kubernetes.HasHelmRelease("uyuni-proxy", clusterInfos.GetKubeconfig()) {
						c.command = "kubectl"
						return c.command, nil
					}
				}
			}
			if c.command == "" {
				err = errors.New(L("uyuni container is not accessible with one of podman, podman-remote or kubectl"))
			}
		default:
			err = fmt.Errorf(L("unsupported backend %s"), c.backend)
		}
	}
	return c.command, err
}

// GetPodName finds the name of the running pod.
func (c *Connection) GetPodName() (string, error) {
	var err error

	if c.podName == "" {
		command, cmdErr := c.GetCommand()
		if cmdErr != nil {
			log.Fatal().Err(cmdErr)
		}

		switch command {
		case "podman-remote":
			fallthrough
		case "podman":
			if out, _ := utils.RunCmdOutput(zerolog.DebugLevel, c.command, "ps", "-q", "-f", "name="+c.podmanContainer); len(out) == 0 {
				err = fmt.Errorf(L("container %s is not running on podman"), c.podmanContainer)
			} else {
				c.podName = c.podmanContainer
			}
		case "kubectl":
			// We try the first item on purpose to make the command fail if not available
			podName, err := utils.RunCmdOutput(zerolog.DebugLevel, "kubectl", "get", "pod", c.kubernetesFilter, "-A",
				"-o=jsonpath={.items[0].metadata.name}")
			if err == nil {
				c.podName = string(podName[:])
			}
		}
	}

	return c.podName, err
}

// Exec runs command inside the container within an sh shell.
func (c *Connection) Exec(command string, args ...string) ([]byte, error) {
	if c.podName == "" {
		if _, err := c.GetPodName(); c.podName == "" {
			commandStr := fmt.Sprintf("%s %s", command, strings.Join(args, " "))
			return nil, utils.Errorf(err, L("the container is not running, %s command not executed:"),
				commandStr)
		}
	}

	cmd, cmdErr := c.GetCommand()
	if cmdErr != nil {
		return nil, cmdErr
	}

	cmdArgs := []string{"exec", c.podName}
	if cmd == "kubectl" {
		cmdArgs = append(cmdArgs, "-c", "uyuni", "--")
	}
	shellArgs := append([]string{command}, args...)
	cmdArgs = append(cmdArgs, shellArgs...)

	return utils.RunCmdOutput(zerolog.DebugLevel, cmd, cmdArgs...)
}

// WaitForServer waits at most 60s for multi-user systemd target to be reached.
func (c *Connection) WaitForServer() error {
	// Wait for the system to be up
	for i := 0; i < 60; i++ {
		podName, err := c.GetPodName()
		if err != nil {
			log.Fatal().Err(err)
		}

		args := []string{"exec", podName}
		command, err := c.GetCommand()
		if err != nil {
			log.Fatal().Err(err)
		}

		if command == "kubectl" {
			args = append(args, "--")
		}
		args = append(args, "systemctl", "is-active", "-q", "multi-user.target")
		output := utils.RunCmd(command, args...)
		isActive := output == nil

		if isActive {
			return nil
		}
		time.Sleep(1 * time.Second)
	}
	return errors.New(L("server didn't start within 60s. Check for the service status"))
}

// Copy transfers a file to or from the container.
// Prefix one of src or dst parameters with `server:` to designate the path is in the container
// user and group parameters are used to set the owner of a file transferred in the container.
func (c *Connection) Copy(src string, dst string, user string, group string) error {
	podName, err := c.GetPodName()
	if err != nil {
		return err
	}
	var commandArgs []string
	extraArgs := []string{}
	srcExpanded := strings.Replace(src, "server:", podName+":", 1)
	dstExpanded := strings.Replace(dst, "server:", podName+":", 1)

	command, err := c.GetCommand()
	if err != nil {
		return err
	}

	switch command {
	case "podman-remote":
		fallthrough
	case "podman":
		commandArgs = []string{"cp", srcExpanded, dstExpanded}
	case "kubectl":
		commandArgs = []string{"cp", "-c", "uyuni", srcExpanded, dstExpanded}
		extraArgs = []string{"-c", "uyuni", "--"}
	default:
		return fmt.Errorf(L("unknown container kind: %s"), command)
	}

	if err := utils.RunCmdStdMapping(zerolog.DebugLevel, command, commandArgs...); err != nil {
		return err
	}

	if user != "" && strings.HasPrefix(dst, "server:") {
		execArgs := []string{"exec", podName}
		execArgs = append(execArgs, extraArgs...)
		owner := user
		if group != "" {
			owner = user + ":" + group
		}
		execArgs = append(execArgs, "chown", owner, strings.Replace(dst, "server:", "", 1))
		return utils.RunCmdStdMapping(zerolog.DebugLevel, command, execArgs...)
	}
	return nil
}

// TestExistenceInPod returns true if dstpath exists in the pod.
func (c *Connection) TestExistenceInPod(dstpath string) bool {
	podName, err := c.GetPodName()
	if err != nil {
		log.Fatal().Err(err)
	}
	commandArgs := []string{"exec", podName}

	command, err := c.GetCommand()
	if err != nil {
		log.Fatal().Err(err)
	}

	switch command {
	case "podman":
		commandArgs = append(commandArgs, "test", "-e", dstpath)
	case "kubectl":
		commandArgs = append(commandArgs, "-c", "uyuni", "test", "-e", dstpath)
	default:
		log.Fatal().Msgf(L("unknown container kind: %s"), command)
	}

	if _, err := utils.RunCmdOutput(zerolog.DebugLevel, command, commandArgs...); err != nil {
		return false
	}
	return true
}

// Copy the server SSL CA certificate to the host with fqdn as the name of the created file.
func (c *Connection) CopyCaCertificate(fqdn string) error {
	log.Info().Msg(L("Copying the SSL CA certificate to the host"))

	pkiDir := "/etc/pki/trust/anchors/"
	if !utils.FileExists(pkiDir) {
		pkiDir = "/etc/pki/ca-trust/source/anchors" // RedHat
		if !utils.FileExists(pkiDir) {
			pkiDir = "/usr/local/share/ca-certificates" // Debian and Ubuntu
		}
	}
	hostPath := path.Join(pkiDir, fqdn+".crt")

	const containerCertPath = "server:/etc/pki/trust/anchors/LOCAL-RHN-ORG-TRUSTED-SSL-CERT"
	if err := c.Copy(containerCertPath, hostPath, "root", "root"); err != nil {
		return err
	}

	log.Info().Msg(L("Updating host trusted certificates"))
	return utils.RunCmdStdMapping(zerolog.DebugLevel, "update-ca-certificates")
}

// ChoosePodmanOrKubernetes selects either the podman or the kubernetes function based on the backend.
// This function automatically detects the backend if compiled with kubernetes support and the backend flag is not passed.
func ChoosePodmanOrKubernetes[F interface{}](
	flags *pflag.FlagSet,
	podmanFn utils.CommandFunc[F],
	kubernetesFn utils.CommandFunc[F],
) (utils.CommandFunc[F], error) {
	backend := "podman"
	runningBinary := filepath.Base(os.Args[0])
	if utils.KubernetesBuilt || runningBinary == "mgrpxy" {
		backend, _ = flags.GetString("backend")
	}

	cnx := NewConnection(backend, podman.ServerContainerName, kubernetes.ServerFilter)
	return chooseBackend(cnx, podmanFn, kubernetesFn)
}

// ChooseProxyPodmanOrKubernetes selects either the podman or the kubernetes function based on the backend for the proxy.
func ChooseProxyPodmanOrKubernetes[F interface{}](
	flags *pflag.FlagSet,
	podmanFn utils.CommandFunc[F],
	kubernetesFn utils.CommandFunc[F],
) (utils.CommandFunc[F], error) {
	backend, _ := flags.GetString("backend")

	cnx := NewConnection(backend, podman.ProxyContainerNames[0], kubernetes.ProxyFilter)
	return chooseBackend(cnx, podmanFn, kubernetesFn)
}

func chooseBackend[F interface{}](
	cnx *Connection,
	podmanFn utils.CommandFunc[F],
	kubernetesFn utils.CommandFunc[F],
) (utils.CommandFunc[F], error) {
	command, err := cnx.GetCommand()
	if err != nil {
		return nil, errors.New(L("failed to determine suitable backend"))
	}
	switch command {
	case "podman":
		return podmanFn, nil
	case "kubectl":
		return kubernetesFn, nil
	}

	// Should never happen if the commands are the same than those handled in GetCommand()
	return nil, errors.New(L("no supported backend found"))
}

// RunSupportConfig will run supportconfig command on given connection.
func (cnx *Connection) RunSupportConfig() ([]string, error) {
	var containerTarball string
	var files []string
	extensions := []string{"", ".md5"}
	containerName, err := cnx.GetPodName()
	if err != nil {
		return []string{}, err
	}

	// Copy the generated file locally
	tmpDir, err := os.MkdirTemp("", "mgradm-*")
	if err != nil {
		return []string{}, utils.Errorf(err, L("failed to create temporary directory"))
	}

	defer os.RemoveAll(tmpDir)
	// Run supportconfig in the container if it's running
	log.Info().Msgf(L("Running supportconfig in  %s"), containerName)
	out, err := cnx.Exec("supportconfig")
	if err != nil {
		return []string{}, errors.New(L("failed to run supportconfig"))
	} else {
		tarballPath := utils.GetSupportConfigPath(string(out))
		if tarballPath == "" {
			return []string{}, fmt.Errorf(L("failed to find container supportconfig tarball from command output"))
		}

		for _, ext := range extensions {
			containerTarball = path.Join(tmpDir, containerName+"-supportconfig.txz"+ext)
			if err := cnx.Copy("server:"+tarballPath+ext, containerTarball, "", ""); err != nil {
				return []string{}, utils.Errorf(err, L("cannot copy tarball"))
			}
			files = append(files, containerTarball)

			// Remove the generated file in the container
			if _, err := cnx.Exec("rm", tarballPath+ext); err != nil {
				return []string{}, utils.Errorf(err, L("failed to remove %s file in the container"), tarballPath+ext)
			}
		}
	}
	return files, nil
}<|MERGE_RESOLUTION|>--- conflicted
+++ resolved
@@ -11,10 +11,7 @@
 	"os"
 	"os/exec"
 	"path"
-<<<<<<< HEAD
-=======
 	"path/filepath"
->>>>>>> 311105e2
 	"strings"
 	"time"
 
